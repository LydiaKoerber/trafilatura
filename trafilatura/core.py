# pylint:disable-msg=E0611,I1101
"""
Module bundling all functions needed to extract the text in a webpage.
"""

## This file is available from https://github.com/adbar/trafilatura
## under GNU GPL v3 license


# standard
import logging
import re # import regex as re

from copy import deepcopy

from lxml import etree, html

# own
from .external import justext_rescue, sanitize_tree, SANITIZED_XPATH, try_readability
from .filters import content_fingerprint, duplicate_test, language_filter, text_chars_test
from .htmlprocessing import (convert_tags, discard_unwanted,
                             discard_unwanted_comments, handle_textnode,
                             link_density_test, link_density_test_tables, process_node, tree_cleaning)
from .metadata import extract_metadata, METADATA_LIST
from .settings import (MIN_EXTRACTED_SIZE, MIN_EXTRACTED_COMM_SIZE,
                       MIN_OUTPUT_SIZE, MIN_OUTPUT_COMM_SIZE, TAG_CATALOG)
from .utils import load_html, trim, txttocsv, is_image_file
from .xml import (build_json_output, build_xml_output, build_tei_output,
                  control_xml_output, xmltotxt)
from .xpaths import BODY_XPATH, COMMENTS_XPATH


LOGGER = logging.getLogger(__name__)


def handle_titles(element):
    '''Process head elements (titles)'''
    # maybe needs attention
    if element.tail and re.search(r'\w', element.tail):
        LOGGER.debug('tail in title, stripping: %s', element.tail)
    element.tail = None
    title = process_node(element)
    if title is not None and title.text and re.search(r'\w', title.text):
        return title
    return None


def handle_formatting(element):
    '''Process formatting elements (b, i, etc. converted to hi) found
       outside of paragraphs'''
    processed_element = None
    if element.text is not None or element.tail is not None:
        processed_element = etree.Element('p')
        processed_child = etree.SubElement(processed_element, element.tag)
        if text_chars_test(element.text) is True:
            processed_child.text = trim(element.text)
        if text_chars_test(element.tail) is True:
            processed_child.tail = trim(element.tail)
    return processed_element


def handle_lists(element, dedupbool):
    '''Process lists elements'''
    processed_element = etree.Element(element.tag)
    for child in element.iter('item'):
        newchildelem = etree.Element('item')
        if len(child) == 0:
            processed_child = process_node(child)
            if processed_child is not None:
                newchildelem.text, newchildelem.tail = processed_child.text, processed_child.tail
                processed_element.append(newchildelem)
        else:
            # proceed with iteration, fix for nested elements
            for subelem in child.iter():
                processed_subchild = handle_textnode(subelem, comments_fix=False, deduplicate=dedupbool)
                # add child element to processed_element
                if processed_subchild is not None:
                    subchildelem = etree.SubElement(newchildelem, processed_subchild.tag)
                    subchildelem.text, subchildelem.tail = processed_subchild.text, processed_subchild.tail
                subelem.tag = 'done'
            etree.strip_tags(newchildelem, 'item')
        if newchildelem.text or len(newchildelem) > 0:
            processed_element.append(newchildelem)
        child.tag = 'done'
    # avoid double tags??
    if len(processed_element) > 0:  # if it has children
        # test if it has text
        if text_chars_test(''.join(processed_element.itertext())) is True:
            return processed_element
    return None


def handle_quotes(element):
    '''Process quotes elements'''
    processed_element = etree.Element(element.tag)
    for child in element.iter():
        processed_child = process_node(child) # handle_textnode(child, comments_fix=True)
        if processed_child is not None:
            newsub = etree.SubElement(processed_element, child.tag)
            newsub.text, newsub.tail = processed_child.text, processed_child.tail
        child.tag = 'done'
    if len(processed_element) > 0:
        # avoid double/nested tags
        etree.strip_tags(processed_element, 'quote')
        # test if it has text
        # teststring = ''.join(processed_element.itertext())
        # if len(teststring) > 0 and re.search(r'[p{L}]', teststring):
        return processed_element
    return None


def handle_other_elements(element, potential_tags, dedupbool):
    '''Handle diverse or unknown elements in the scope of relevant tags'''
    # delete unwanted
    if element.tag not in potential_tags:
        # LOGGER.debug('discarding: %s %s', element.tag, element.text)
        return None
    if element.tag == 'div':
        processed_element = handle_textnode(element, comments_fix=False, deduplicate=dedupbool)
        if processed_element is not None:
            processed_element.attrib.clear()
            # small div-correction # could be moved elsewhere
            if processed_element.tag == 'div':
                processed_element.tag = 'p'
            # insert
            return processed_element
    else:
        LOGGER.debug('processing other element: %s %s', element.tag, element.text)
    return None


def handle_paragraphs(element, potential_tags, dedupbool):
    '''Process paragraphs (p) elements along with their children,
       trim and clean the content'''
    element.attrib.clear()
    #etree.strip_tags(element, 'p')  # change in precision
    # no children
    if len(element) == 0:
        processed_element = process_node(element)  # handle_textnode(element, comments_fix=False)
        if processed_element is not None:
            return processed_element
        return None
    # children
    processed_element = etree.Element(element.tag)
    for child in element.iter():
        if child.tag not in potential_tags:
            LOGGER.debug('unexpected elem in paragraph: %s %s %s', child.tag, child.text, child.tail)
            continue
        processed_child = handle_textnode(child, comments_fix=False, deduplicate=dedupbool)
        if processed_child is not None:
            # needing attention!
            if child.tag == 'p':
                LOGGER.debug('extra elem within p: %s %s %s', child.tag, child.text, child.tail)
                if processed_element.text:
                    processed_element.text += ' ' + trim(child.text)
                else:
                    processed_element.text = trim(child.text)
                continue
            newsub = etree.Element(child.tag)
            # handle formatting
            if child.tag == 'hi':
                # check depth and clean
                if len(child) > 0:
                    for item in child:  # children are lists
                        if text_chars_test(item.text) is True:
                            item.text = ' ' + item.text
                        etree.strip_tags(child, item.tag)
                newsub.set('rend', child.get('rend'))
            # handle line breaks
            elif child.tag == 'lb':
                try:
                    processed_child.tail = process_node(child).tail
                except AttributeError:  # no text
                    pass
            # prepare text
            if text_chars_test(processed_child.text) is False:
                processed_child.text = ''
            # if there are already children
            if len(processed_element) > 0:
                if text_chars_test(processed_child.tail) is True:
                    newsub.tail = processed_child.text + processed_child.tail
                else:
                    newsub.tail = processed_child.text
            else:
                newsub.text, newsub.tail = processed_child.text, processed_child.tail
            processed_element.append(newsub)
            child.tag = 'done'
    # finish
    if len(processed_element) > 0 or processed_element.text:
        # clean trailing lb-elements
        if len(processed_element) > 0 and processed_element[-1].tag == 'lb' and processed_element[-1].tail is None:
            processed_element[-1].getparent().remove(processed_element[-1])
        return processed_element
    LOGGER.debug('discarding p-child: %s', html.tostring(processed_element))
    return None


def handle_table(table_elem):
    '''Process single table element'''
    newtable = etree.Element('table')
    newrow = etree.Element('row')
    i = 0
    # strip these structural elements
    etree.strip_tags(table_elem, 'thead', 'tbody', 'tfoot')
    # explore sub-elements
    for subelement in table_elem.iter():
        i += 1
        if subelement.tag == 'tr':
            # process existing row
            if len(newrow) > 0:
                newtable.append(newrow)
                newrow = etree.Element('row')
            # skip rows empty of text
            #textcontent = ''.join(subelement.itertext())
            #if len(textcontent) == 0 or not re.search(r'[p{L}]+', textcontent):
            #    continue
        elif subelement.tag in ('td', 'th'):
            # process
            processed_cell = process_node(subelement)
            if processed_cell is None or processed_cell.text is None or not processed_cell.text:
                continue
            # define tag
            newsub = etree.SubElement(newrow, 'cell')
            if subelement.tag == 'th':
                newsub.set('role', 'head')
            newsub.text = processed_cell.text
            #newrow.append(newsub)
        # beware of nested tables
        elif subelement.tag == 'table' and i > 1:
            break
    # end of processing
    if len(newrow) > 0:
        newtable.append(newrow)
    if len(newtable) > 0:
        return newtable
    return None


def handle_image(element):
    '''Process image element'''
    processed_element = etree.Element(element.tag)
    if element.get('data-src') is not None and is_image_file(element.get('data-src')):
        processed_element.set('src', element.get('data-src'))
    elif element.get('src') is not None and is_image_file(element.get('src')):
        processed_element.set('src', element.get('src'))
    else:
        return None
    if element.get('alt') is not None: processed_element.set('alt', element.get('alt'))
    if element.get('title') is not None: processed_element.set('title', element.get('title'))

    return processed_element


def recover_wild_paragraphs(tree, result_body, potential_tags=TAG_CATALOG, deduplicate=True):
    '''Look for all p-elements, including outside of the determined frame
       and throughout the document to recover potentially missing text parts'''
    LOGGER.debug('Taking all p-elements')
    # prune
    search_tree = discard_unwanted(tree)
    etree.strip_tags(search_tree, 'a', 'link', 'span')
    processed_elems = [handle_paragraphs(element, potential_tags, deduplicate) for element in search_tree.iter('blockquote', 'code', 'p', 'pre', 'q', 'quote')] # 'head', 'list'
    result_body.extend(list(filter(None.__ne__, processed_elems)))
    return result_body


def handle_textelem(element, potential_tags, dedupbool):
    '''Process text element and determine how to deal with its content'''
    new_element = None
    # bypass: nested elements
    if element.tag == 'list':
        new_element = handle_lists(element, dedupbool)
    elif element.tag == 'quote':   # + 'code'?
        new_element = handle_quotes(element)
    elif element.tag == 'head':
        new_element = handle_titles(element)
    elif element.tag == 'p':
        new_element = handle_paragraphs(element, potential_tags, dedupbool)
    elif element.tag == 'lb':
        if text_chars_test(element.tail) is True:
            element = process_node(element)
            if element is not None:
                new_element = etree.Element('p')
                new_element.text = element.tail
    elif element.tag == 'hi':
        new_element = handle_formatting(element)
    elif element.tag == 'table' and 'table' in potential_tags:
        new_element = handle_table(element)
    elif element.tag == 'image':
        new_element = handle_image(element)
    else:
        # other elements (div, ??, ??)
        new_element = handle_other_elements(element, potential_tags, dedupbool)
    return new_element


def extract_content(tree, include_tables=False, deduplicate=True):
    '''Find the main content of a page using a set of XPath expressions,
       then extract relevant elements, strip them of unwanted subparts and
       convert them'''
    sure_thing = False
    result_body = etree.Element('body')
    # iterate
    for expr in BODY_XPATH:
        # select tree if the expression has been found
        subtree = tree.xpath(expr)
        if not subtree:
            continue
        subtree = subtree[0]
        # prune
        subtree = discard_unwanted(subtree)
        # remove elements by link density
        for elem in subtree.iter('list'):
            if link_density_test(elem) is True:
                elem.getparent().remove(elem)
        for elem in subtree.iter('div'):
            if link_density_test(elem) is True:
                elem.getparent().remove(elem)
        # define iteration strategy
        potential_tags = set(TAG_CATALOG)  # + 'span'?
        if include_tables is True:
            potential_tags.add('table')
            for elem in subtree.iter('table'):
                if link_density_test_tables(elem) is True:
                    elem.getparent().remove(elem)
        # skip if empty tree
        if len(subtree) == 0:
            continue
        # no paragraphs containing text
        if not subtree.xpath('//p//text()'):
            potential_tags.add('div')
        LOGGER.debug(sorted(potential_tags))
        etree.strip_tags(subtree, 'link', 'span') # 'a',
        # etree.strip_tags(subtree, 'lb') # BoingBoing-Bug
        # extract content
        # list(filter(None.__ne__, processed_elems))
        result_body.extend([e for e in
                            [handle_textelem(e, potential_tags, deduplicate) for e in subtree.xpath('.//*')]
                            if e is not None])
        # remove trailing titles
        try:
            while result_body[-1].tag == 'head' and result_body[-1].tail is None:
                # print(lastelem.tag, lastelem.text, lastelem.tail)
                result_body[-1].getparent().remove(result_body[-1])
        except IndexError:
            continue
        # exit the loop if the result has children
        if len(result_body) > 0:
            sure_thing = True
            LOGGER.debug(expr)
            break
    # try parsing wild <p> elements if nothing found or text too short
    temp_text = trim(' '.join(result_body.itertext()))
    len_text = len(temp_text)
    if len(result_body) == 0 or len_text < MIN_EXTRACTED_SIZE:
        result_body = recover_wild_paragraphs(tree, result_body, deduplicate=deduplicate)
        temp_text = trim(' '.join(result_body.itertext()))
        len_text = len(temp_text)
    # filter output
    etree.strip_elements(result_body, 'done')
    etree.strip_tags(result_body, 'div')
    # return
    return result_body, temp_text, len_text, sure_thing


def process_comments_node(elem, potential_tags, dedupbool):
    '''Process comment node and determine how to deal with its content'''
    if elem.tag in potential_tags:
        # print(elem.tag, elem.text_content())
        processed_element = handle_textnode(elem, comments_fix=True, deduplicate=dedupbool)
        # test length and remove
        if processed_element is not None: # and processed_element.text not in COMMENTS_BLACKLIST:
            processed_element.attrib.clear()
            # if textfilter(elem) is True: # ^Pingback
            #    return None
            return processed_element
    return None


def extract_comments(tree, dedupbool):
    '''Try and extract comments out of potential sections in the HTML'''
    comments_body = etree.Element('body')
    # define iteration strategy
    potential_tags = set(TAG_CATALOG)  # 'span'
    # potential_tags.add('div') trouble with <div class="comment-author meta">
    for expr in COMMENTS_XPATH:
        # select tree if the expression has been found
        subtree = tree.xpath(expr)
        if not subtree:
            continue
        subtree = subtree[0]
        # prune
        subtree = discard_unwanted_comments(subtree)
        etree.strip_tags(subtree, 'a', 'link', 'span')
        # extract content
        #for elem in subtree.xpath('.//*'):
        #    processed_elem = process_comments_node(elem, potential_tags)
        #    if processed_elem is not None:
        #        comments_body.append(processed_elem)
        processed_elems = [process_comments_node(elem, potential_tags, dedupbool) for elem in subtree.xpath('.//*')]
        comments_body.extend(list(filter(None.__ne__, processed_elems)))
        # control
        if len(comments_body) > 0:  # if it has children
            LOGGER.debug(expr)
            # remove corresponding subtree
            subtree.getparent().remove(subtree)
            break
    # lengths
    temp_comments = trim(' '.join(comments_body.itertext()))
    return comments_body, temp_comments, len(temp_comments), tree


def compare_extraction(tree, backup_tree, url, body, text, len_text, target_language, include_formatting):
    '''Decide whether to choose own or external extraction
       based on a series of heuristics'''
    # bypass
    #if len_text > MIN_EXTRACTED_SIZE*10:
    #    return body, text, len_text
    # try with readability
    temppost_algo = try_readability(backup_tree, url)
    algo_text = trim(' '.join(temppost_algo.itertext()))
    len_algo = len(algo_text)
    # compare
    LOGGER.debug('extracted length: %s (algorithm) %s (extraction)', len_algo, len_text)
    # conditions to use alternative algorithms
    if len_algo in (0, len_text):
        algo_flag = False
    elif len_text == 0 and len_algo > 0:
        algo_flag = True
    elif len_text > 2*len_algo:
        algo_flag = False
    elif len_algo > 2*len_text:
        algo_flag = True
    elif not body.xpath('//p//text()') and len_algo > MIN_EXTRACTED_SIZE:
        algo_flag = True  # borderline case
    else:
        LOGGER.debug('extraction values: %s %s for %s', len_text, len_algo, url)
        algo_flag = False
    # apply decision
    if algo_flag is True:
        body, text, len_text = temppost_algo, algo_text, len_algo
        LOGGER.info('using generic algorithm: %s', url)
    else:
        LOGGER.info('using custom extraction: %s', url)
    # override faulty extraction # len_text < MIN_EXTRACTED_SIZE*10
    if body.xpath(SANITIZED_XPATH):
        body2, text2, len_text2, jt_result = justext_rescue(tree, url, target_language, body, 0, '')
        if jt_result is True: # and not len_text > 2*len_text2:
            LOGGER.debug('using justext, length: %s', len_text2)  #MIN_EXTRACTED_SIZE:
            body, text, len_text = body2, text2, len_text2
        else:
            # post-processing: remove unwanted sections
            body, text, len_text = sanitize_tree(body, include_formatting)
    # try with justext
    elif len_text < MIN_EXTRACTED_SIZE:
        LOGGER.error('not enough text %s', url)
        body, text, len_text, jt_result = justext_rescue(tree, url, target_language, body, len_text, text)
        LOGGER.debug('justext length %s', len_text)
        if jt_result is False:
            # post-processing: remove unwanted sections
            body, text, len_text = sanitize_tree(body, include_formatting)
    else:
        if algo_flag is True:
            body, text, len_text = sanitize_tree(body, include_formatting)
    # second backup
    #if len_text < MIN_EXTRACTED_SIZE:
    #     body2, temp_text2, len_text2 = baseline(backup_tree)
    #     if len_text2 > MIN_EXTRACTED_SIZE:
    #         body, text, len_text = body2, len_text2, temp_text2
    return body, text, len_text


def baseline(filecontent):
    """Use baseline extraction function targeting JSON metadata and/or text paragraphs"""
    tree = load_html(filecontent)
    postbody = etree.Element('body')
    if tree is None:
        return postbody, 0, ''
    # scrape from json text
    for elem in tree.iterfind('.//script[@type="application/ld+json"]'):
        if elem.text and '"article' in elem.text:
            mymatch = re.search(r'"articlebody":"(.+?)","', elem.text, re.I)
            if mymatch:
                postbody = etree.Element('body')
                elem = etree.Element('p')
                elem.text = trim(mymatch.group(1).replace('\\"', '"'))
                postbody.append(elem)
                return postbody, elem.text, len(elem.text)
    # scrape from article tag
    article_elem = tree.find('.//article') # |.//main
    if article_elem is not None:  # len(elems) > 0:
        temp_text = trim(article_elem.text_content())
        len_text = len(temp_text)
        if len_text > 0:
            elem = etree.Element('p')
            elem.text = temp_text
            postbody.append(elem)
            return postbody, temp_text, len_text
    # scrape from text paragraphs
    results = set()
    for element in tree.iter('blockquote', 'code', 'p', 'pre', 'q', 'quote'):
        entry = element.text_content()
        if entry not in results:
            elem = etree.Element('p')
            elem.text = entry
            postbody.append(elem)
            results.add(entry)
            # elem.getparent().remove(elem)
    temp_text = trim('\n'.join(postbody.itertext()))
    return postbody, temp_text, len(temp_text)


def determine_returnstring(docmeta, output_format, tei_validation):
    '''Convert XML tree to chosen format, clean the result and output it as a string'''
    # XML (TEI) steps
    if 'xml' in output_format:
        # last cleaning
        for element in docmeta['body'].iter():
            if element.tag != 'image' and len(element) == 0 and not element.text and not element.tail:
                parent = element.getparent()
                if parent is not None:
                    parent.remove(element)
        # build output trees
        if output_format == 'xml':
            output = build_xml_output(docmeta)
        elif output_format == 'xmltei':
            output = build_tei_output(docmeta)
        # can be improved
        returnstring = control_xml_output(output, output_format, tei_validation, docmeta)
    # CSV, JSON and TXT output
    else:
        if output_format == 'csv':
            posttext = xmltotxt(docmeta['body'])
            if docmeta['commentsbody'] is not None:
                commentstext = xmltotxt(docmeta['commentsbody'])
            else:
                commentstext = ''
            returnstring = txttocsv(posttext, commentstext, docmeta)
        elif output_format == 'json':
            returnstring = build_json_output(docmeta)
        else:  # txt
            returnstring = xmltotxt(docmeta['body'])
            if docmeta['commentsbody'] is not None:
                returnstring += '\n' + xmltotxt(docmeta['commentsbody'])
                returnstring = returnstring.strip()
    return returnstring


def map_format(output_format, csv_output, json_output, xml_output, tei_output):
    '''Map existing options to format choice.'''
    if output_format == 'txt' and any([csv_output, json_output, xml_output, tei_output]):
        if csv_output is True:
            output_format = 'csv'
        elif json_output is True:
            output_format = 'json'
        elif xml_output is True:
            output_format = 'xml'
        elif tei_output is True:
            output_format = 'xmltei'
    return output_format


def bare_extraction(filecontent, url=None, no_fallback=False,
                    include_comments=True, output_format='python', target_language=None,
                    include_tables=True, include_images=False, include_formatting=False, deduplicate=False,
                    date_extraction_params=None, with_metadata=False, max_tree_size=None,
                    url_blacklist=None):
    '''Internal function for text extraction returning bare Python variables'''
    if url_blacklist is None:
        url_blacklist = set()
    try:
        # load data
        tree = load_html(filecontent)
        if tree is None:
            raise ValueError
        # backup (or not) for further processing
        if no_fallback is False:
            backup_tree = deepcopy(tree)
        else:
            backup_tree = None

        # extract metadata if necessary
        if output_format != 'txt':
            docmeta = extract_metadata(tree, url, date_extraction_params)
            # cut short if extracted URL in blacklist
            if docmeta['url'] in url_blacklist:
                raise ValueError
            # cut short if core elements are missing
            if with_metadata is True and any(
                    x is None for x in
                    [docmeta['date'], docmeta['title'], docmeta['url']]
                ):
                raise ValueError
        else:
            docmeta = dict.fromkeys(METADATA_LIST)

        # clean + use LXML cleaner
        cleaned_tree = tree_cleaning(tree, include_tables, include_images)

        # convert tags, the rest does not work without conversion
        cleaned_tree = convert_tags(cleaned_tree, include_formatting, include_tables, include_images)

        # comments first, then remove
        if include_comments is True:
            commentsbody, temp_comments, len_comments, cleaned_tree = extract_comments(cleaned_tree, deduplicate)
        else:
            commentsbody, temp_comments, len_comments = None, '', 0

        # extract content
        postbody, temp_text, len_text, sure_thing = extract_content(cleaned_tree, include_tables, deduplicate)

        # compare if necessary
        if no_fallback is False:
            #if sure_thing is False:
            postbody, temp_text, len_text = compare_extraction(tree, backup_tree, url, postbody, temp_text, len_text, target_language, include_formatting)
        else:
            # rescue: try to use original/dirty tree
            if sure_thing is False and len_text < MIN_EXTRACTED_SIZE:
                postbody, temp_text, len_text = baseline(filecontent)
                #tree = load_html(filecontent)
                #tree = convert_tags(tree)
                #postbody, temp_text, len_text, sure_thing = extract_content(tree)
                LOGGER.debug('non-clean extracted length: %s (extraction)', len_text)

        # tree size sanity check
        if max_tree_size is not None:
            if len(postbody) > max_tree_size:
                LOGGER.warning('output tree too long: %s', len(postbody))
                etree.strip_tags(postbody, 'hi')
                if len(postbody) > max_tree_size:
                    LOGGER.error('output tree too long: %s, discarding file', len(postbody))
                    raise ValueError
        # size checks
        if len_comments < MIN_EXTRACTED_COMM_SIZE:
            LOGGER.info('not enough comments %s', url)
        if len_text < MIN_OUTPUT_SIZE and len_comments < MIN_OUTPUT_COMM_SIZE:
            LOGGER.info('text and comments not long enough: %s %s', len_text, len_comments)
            raise ValueError

        # check duplicates at body level
        if deduplicate is True and duplicate_test(postbody) is True:
            raise ValueError

        # sanity check on language
        if target_language is not None and \
            language_filter(temp_text, temp_comments, target_language, docmeta) is True:
            raise ValueError

    except ValueError:
        LOGGER.info('discarding data for url: %s', url) # docmeta['url'] , record_id
        return None

    # special case: python variables
    if output_format == 'python':
        docmeta['text'] = xmltotxt(postbody)
        if include_comments is True:
            docmeta['comments'] = xmltotxt(commentsbody)
    else:
        docmeta['raw-text'], docmeta['body'], docmeta['commentsbody'] = temp_text, postbody, commentsbody
    return docmeta


def extract(filecontent, url=None, record_id=None, no_fallback=False,
            include_comments=True, output_format='txt',
            csv_output=False, json_output=False, xml_output=False, tei_output=False,
            tei_validation=False, target_language=None,
<<<<<<< HEAD
            include_tables=True, include_images=False, include_formatting=False, deduplicate=False,
            date_extraction_params=None, with_metadata=False, max_tree_size=None, url_blacklist=set()):
=======
            include_tables=True, include_formatting=False, deduplicate=False,
            date_extraction_params=None, with_metadata=False, max_tree_size=None, url_blacklist=None):
>>>>>>> 3b4cb19d
    '''Function exposed by the package:
       wrapper for text extraction and conversion to chosen output format'''
    # metadata mapping for compatibility
    output_format = map_format(output_format, csv_output, json_output, xml_output, tei_output)
    if url_blacklist is None:
        url_blacklist = set()
    # extraction
    docmeta = bare_extraction(
        filecontent, url=url, no_fallback=no_fallback,
        include_comments=include_comments, output_format=output_format,
        target_language=target_language, include_tables=include_tables, include_images=include_images,
        include_formatting=include_formatting, deduplicate=deduplicate,
        date_extraction_params=date_extraction_params, with_metadata=with_metadata,
        max_tree_size=max_tree_size, url_blacklist=url_blacklist
        )
    if docmeta is None:
        return None
    if output_format != 'txt':
        # add record ID to metadata
        docmeta['id'] = record_id
        # calculate fingerprint
        docmeta['fingerprint'] = content_fingerprint(docmeta['raw-text'])
    # return
    return determine_returnstring(docmeta, output_format, tei_validation)


# for legacy and backwards compatibility
process_record = extract<|MERGE_RESOLUTION|>--- conflicted
+++ resolved
@@ -663,13 +663,8 @@
             include_comments=True, output_format='txt',
             csv_output=False, json_output=False, xml_output=False, tei_output=False,
             tei_validation=False, target_language=None,
-<<<<<<< HEAD
             include_tables=True, include_images=False, include_formatting=False, deduplicate=False,
-            date_extraction_params=None, with_metadata=False, max_tree_size=None, url_blacklist=set()):
-=======
-            include_tables=True, include_formatting=False, deduplicate=False,
             date_extraction_params=None, with_metadata=False, max_tree_size=None, url_blacklist=None):
->>>>>>> 3b4cb19d
     '''Function exposed by the package:
        wrapper for text extraction and conversion to chosen output format'''
     # metadata mapping for compatibility
